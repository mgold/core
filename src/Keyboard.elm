--- conflicted
+++ resolved
@@ -24,17 +24,11 @@
 
 -}
 
-<<<<<<< HEAD
-import Basics (always, (-))
+import Basics exposing (always, (-))
 import Set
-import Stream
-import Stream (Stream)
-=======
-import Signal exposing (Signal)
->>>>>>> 36b3c235
+import Stream exposing (Stream)
 import Native.Keyboard
-import Varying
-import Varying (Varying)
+import Varying exposing (Varying)
 
 
 {-| Type alias to make it clearer what integers are supposed to represent
