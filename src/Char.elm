--- conflicted
+++ resolved
@@ -15,19 +15,15 @@
 -}
 
 import Native.Char
-<<<<<<< HEAD
 import Basics exposing ((&&), (||), (>=), (<=))
 
 
 isBetween : Char -> Char -> Char -> Bool
-isBetween low high char = 
+isBetween low high char =
   let code = toCode char
   in
       (code >= toCode low) && (code <= toCode high)
 
-=======
-import Basics ((&&), (||), (>=), (<=))
->>>>>>> b4c4252d
 
 {-| True for upper case letters. -}
 isUpper : Char -> Bool
@@ -55,7 +51,7 @@
 
 {-| True for ASCII hexadecimal digits `[0-9a-fA-F]`. -}
 isHexDigit : Char -> Bool
-isHexDigit char = 
+isHexDigit char =
   isDigit char || isBetween 'a' 'f' char || isBetween 'A' 'F' char
 
 
