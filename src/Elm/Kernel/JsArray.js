--- conflicted
+++ resolved
@@ -30,24 +30,11 @@
 
 var _JsArray_initializeFromList = F2(function (max, ls)
 {
-<<<<<<< HEAD
-    var result = _JsArray_newArray(max);
-
-    for (var i = 0; i < max; i++) {
-        if (ls.$ === '[]') {
-            result.length = i;
-            break;
-        }
-
-        result[i] = ls.a;
-        ls = ls.b;
-=======
     var result = new Array(max);
 
     for (var i = 0; i < max && ls.ctor !== '[]'; i++) {
         result[i] = ls._0;
         ls = ls._1;
->>>>>>> e4a2c07b
     }
 
     result.length = i;
