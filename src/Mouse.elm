module Mouse
    ( position, x, y
    , isDown, clicks
    ) where

{-| Library for working with mouse input.

# Position
@docs position, x, y

# Button Status
@docs isDown, clicks

-}

<<<<<<< HEAD
import Basics (fst, snd)
import Stream (Stream)
import Varying
import Varying (Varying)
=======
import Signal exposing (Signal)
>>>>>>> 36b3c235
import Native.Mouse


{-| The current mouse position. -}
position : Varying (Int,Int)
position =
  Native.Mouse.position


{-| The current x-coordinate of the mouse. -}
x : Varying Int
x =
  Varying.map fst position


{-| The current y-coordinate of the mouse. -}
y : Varying Int
y =
  Varying.map snd position


{-| The current state of the left mouse-button.
True when the button is down, and false otherwise. -}
isDown : Varying Bool
isDown =
  Native.Mouse.isDown


{-| Always equal to unit. Event triggers on every mouse click. -}
clicks : Stream ()
clicks =
  Native.Mouse.clicks
<|MERGE_RESOLUTION|>--- conflicted
+++ resolved
@@ -13,14 +13,8 @@
 
 -}
 
-<<<<<<< HEAD
-import Basics (fst, snd)
-import Stream (Stream)
-import Varying
-import Varying (Varying)
-=======
-import Signal exposing (Signal)
->>>>>>> 36b3c235
+import Basics exposing (fst, snd)
+import Stream exposing (Stream)
 import Native.Mouse
 
 
