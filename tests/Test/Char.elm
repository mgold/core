--- conflicted
+++ resolved
@@ -23,86 +23,72 @@
 oneOf : List a -> a -> Bool
 oneOf = flip List.member
 
-  
+
 tests : Test
-<<<<<<< HEAD
 tests = suite "Char"
   [ suite "toCode"
       [ test "a-z" <| assertEqual (lowerCodes) (List.map toCode lower)
       , test "A-Z" <| assertEqual (upperCodes) (List.map toCode upper)
       , test "0-9" <| assertEqual (decCodes) (List.map toCode dec)
       ]
-    
+
   , suite "fromCode"
       [ test "a-z" <| assertEqual (lower) (List.map fromCode lowerCodes)
       , test "A-Z" <| assertEqual (upper) (List.map fromCode upperCodes)
       , test "0-9" <| assertEqual (dec) (List.map fromCode decCodes)
       ]
-      
+
   , suite "toLocaleLower"
       [ test "a-z" <| assertEqual (lower) (List.map toLocaleLower lower)
       , test "A-Z" <| assertEqual (lower) (List.map toLocaleLower upper)
       , test "0-9" <| assertEqual (dec) (List.map toLocaleLower dec)
       ]
-      
+
   , suite "toLocaleUpper"
       [ test "a-z" <| assertEqual (upper) (List.map toLocaleUpper lower)
       , test "A-Z" <| assertEqual (upper) (List.map toLocaleUpper upper)
       , test "0-9" <| assertEqual (dec) (List.map toLocaleUpper dec)
       ]
-      
+
   , suite "toLower"
       [ test "a-z" <| assertEqual (lower) (List.map toLower lower)
       , test "A-Z" <| assertEqual (lower) (List.map toLower upper)
       , test "0-9" <| assertEqual (dec) (List.map toLower dec)
       ]
-      
+
   , suite "toUpper"
       [ test "a-z" <| assertEqual (upper) (List.map toUpper lower)
       , test "A-Z" <| assertEqual (upper) (List.map toUpper upper)
       , test "0-9" <| assertEqual (dec) (List.map toUpper dec)
       ]
-    
+
   , suite "isLower"
       [ test "a-z" <| assertEqual (True) (List.all isLower lower)
       , test "A-Z" <| assertEqual (False) (List.all isLower upper)
       , test "0-9" <| assertEqual (False) (List.all isLower dec)
       ]
-    
+
   , suite "isUpper"
       [ test "a-z" <| assertEqual (False) (List.all isUpper lower)
       , test "A-Z" <| assertEqual (True) (List.all isUpper upper)
       , test "0-9" <| assertEqual (False) (List.all isUpper dec)
       ]
-    
+
   , suite "isDigit"
       [ test "a-z" <| assertEqual (False) (List.any isDigit lower)
       , test "A-Z" <| assertEqual (False) (List.any isDigit upper)
       , test "0-9" <| assertEqual (True) (List.all isDigit dec)
       ]
-      
+
   , suite "isHexDigit"
       [ test "a-z" <| assertEqual (List.map (oneOf hex) lower) (List.map isHexDigit lower)
       , test "A-Z" <| assertEqual (List.map (oneOf hex) upper) (List.map isHexDigit upper)
       , test "0-9" <| assertEqual (True) (List.all isHexDigit dec)
       ]
-      
+
   , suite "isOctDigit"
       [ test "a-z" <| assertEqual (False) (List.all isOctDigit lower)
       , test "A-Z" <| assertEqual (False) (List.all isOctDigit upper)
       , test "0-9" <| assertEqual (List.map (oneOf oct) dec) (List.map isOctDigit dec)
       ]
-  ]
-=======
-tests = 
-    suite "Char" 
-          [ test "toUpper" <| assertEqual 'C' <| Char.toUpper 'c'
-          , test "toLower" <| assertEqual 'c' <| Char.toLower 'C'
-          , test "toLocaleUpper" <| assertEqual 'C' <| Char.toLocaleUpper 'c'
-          , test "toLocaleLower" <| assertEqual 'c' <| Char.toLocaleLower 'C'
-          , test "toCode 'a'" <| assertEqual 97 <| Char.toCode 'a'
-          , test "toCode 'z'" <| assertEqual 122 <| Char.toCode 'z'
-          , test "toCode 'A'" <| assertEqual 65 <| Char.toCode 'A'
-          , test "toCode 'Z'" <| assertEqual 90 <| Char.toCode 'Z'
-          ]
->>>>>>> b4c4252d
+  ]